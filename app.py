--- conflicted
+++ resolved
@@ -41,8 +41,7 @@
 
 def preprocess_research_data(research_data, real_data):
     """Preprocess research data to align with real data."""
-    print(real_data)
-    min_age = pd.to_numeric(real_data['age_weeks']).min()
+    min_age = real_data['age_weeks'].min()
     max_age = real_data['age_weeks'].max()
 
     print(f"Real Data Age Range: {min_age} to {max_age}")
@@ -54,7 +53,7 @@
         (research_data['age_weeks'] >= min_age) & (research_data['age_weeks'] <= max_age)
     ]
     research_data = research_data[['age_weeks', 'pet_weight', 'food_intake']].dropna()
-    research_data = research_data.groupby('age_weeks').mean(numeric_only=True).reset_index()
+    research_data = research_data.groupby('age_weeks').mean().reset_index()
 
     all_weeks = np.arange(min_age, max_age + 1)
     research_data = (
@@ -75,8 +74,8 @@
         research_data['pet_weight'] += real_start_weight - research_start_weight
         research_data['food_intake'] += real_start_food - research_start_food
 
-    weight_ratio = real_data['pet_weight'].mean(numeric_only=True) / research_data['pet_weight'].mean(numeric_only=True)
-    food_ratio = real_data['food_intake'].mean(numeric_only=True) / research_data['food_intake'].mean(numeric_only=True)
+    weight_ratio = real_data['pet_weight'].mean() / research_data['pet_weight'].mean()
+    food_ratio = real_data['food_intake'].mean() / research_data['food_intake'].mean()
     research_data['pet_weight'] *= weight_ratio
     research_data['food_intake'] *= food_ratio
 
@@ -128,14 +127,13 @@
         # Fetch and preprocess research data
         research_data = fetch_research_data()
 
-        # Sort data for consistent plotting
-        real_data = real_data.sort_values(by="age_weeks")
-
+        # Debugging: Check processed data
+        print("Processed Research Data:\n", research_data.head())
 
         if research_data.empty:
             return jsonify({"error": "No matching research data found after preprocessing."}), 400
 
-<<<<<<< HEAD
+
         # Extract real data from payload
         real_data = payload['real_data']
 
@@ -220,109 +218,9 @@
                 "where observed values deviate from expected intake based on research data."
             )
 
-
-
-            # 3. Scatter Plot: Food Intake vs Pet Weight
-            fig, ax = plt.subplots(figsize=(8, 6))
-            ax.scatter(df['food_intake'], df['pet_weight'], alpha=0.6, color='purple')
-            ax.set_title('Food Intake vs Pet Weight')
-            ax.set_xlabel('Food Intake (grams)')
-            ax.set_ylabel('Pet Weight (grams)')
-            scatter_plot_base64 = plot_to_base64(fig)
-            plt.close(fig)
-
-            scatter_conclusion = "Scatter plot shows the relationship between Food Intake and Pet Weight."
-
-            # 4. Bar Chart: Average Pet Weight by Week
-            avg_weight = df.groupby('age_weeks')['pet_weight'].mean()
-            fig, ax = plt.subplots(figsize=(10, 6))
-            avg_weight.plot(kind='bar', color='green', edgecolor='black', ax=ax)
-            ax.set_title('Average Pet Weight by Age (Weeks)')
-            ax.set_xlabel('Age (Weeks)')
-            ax.set_ylabel('Average Weight')
-            bar_chart_base64 = plot_to_base64(fig)
-            plt.close(fig)
-
-            bar_chart_conclusion = "Bar chart visualizes the average pet weight per week."
-
-            # 5. Histogram: Food Intake Distribution
-            fig, ax = plt.subplots(figsize=(8, 6))
-            ax.hist(df['food_intake'], bins=20, color='orange', edgecolor='black')
-
-            ax.set_title('Food Intake Distribution')
-            ax.set_xlabel('Food Intake (grams)')
-            ax.set_ylabel('Frequency')
-            histogram_base64 = plot_to_base64(fig)
-            plt.close(fig)
-            histogram_conclusion = "Histogram displays the distribution of food intake values."
-
-            returnList[str(item)] = {
-                "hasData": True,
-                "growth_trend_base64": growth_trend_base64,
-                "food_intake_trend_base64": food_intake_trend_base64,
-                "scatter_plot_base64": scatter_plot_base64,
-                "bar_chart_base64": bar_chart_base64,
-                "histogram_base64": histogram_base64,
-                "growth_trend_conclusion": growth_conclusion,
-                "food_intake_trend_conclusion": food_conclusion,
-                "scatter_plot_conclusion": scatter_conclusion,
-                "bar_chart_conclusion": bar_chart_conclusion,
-                "histogram_conclusion": histogram_conclusion,
-                "growth_anomalies": growth_anomalies,
-                "food_anomalies": food_anomalies
-            }
-
-        # print(returnList)
-        return returnList
-=======
-
-
-        # 1. Growth Trend Plot
-        growth_anomalies = detect_anomalies(
-            real_data['age_weeks'], research_data['pet_weight'], real_data['pet_weight']
-        )
-        print("Detected Growth Anomalies:", growth_anomalies)
-        fig, ax = plt.subplots(figsize=(8, 6))
-        ax.plot(research_data['age_weeks'], research_data['pet_weight'], label='Research Data', color='blue', lw=2)
-        ax.plot(real_data['age_weeks'], real_data['pet_weight'], label='Real Data (Line)', color='orange', lw=2, linestyle='--')
-        ax.scatter(real_data['age_weeks'], real_data['pet_weight'], label='Real Data (Points)', color='orange', edgecolor='black', s=80)
-        ax.set_title('Growth Trend')
-        ax.set_xlabel('Age (weeks)')
-        ax.set_ylabel('Weight')
-        ax.legend()
-        growth_trend_base64 = plot_to_base64(fig)
-        plt.close(fig)
-
-        growth_conclusion = (
-            "The Growth Trend indicates deviations in weight at weeks where real data differs "
-            "from research expectations. Anomalies are detected where deviations exceed 10%."
-        )
-
-        # 2. Food Intake Trend Plot
-        food_anomalies = detect_anomalies(
-            real_data['age_weeks'], research_data['food_intake'], real_data['food_intake']
-        )
-
-        print("Detected Food Intake Anomalies:", food_anomalies)
-        fig, ax = plt.subplots(figsize=(8, 6))
-        ax.plot(research_data['age_weeks'], research_data['food_intake'], label='Research Data', color='blue', lw=2)
-        ax.plot(real_data['age_weeks'], real_data['food_intake'], label='Real Data (Line)', color='orange', linestyle='--', lw=2)
-        ax.scatter(real_data['age_weeks'], real_data['food_intake'], label='Real Data (Points)', color='orange', edgecolor='black', s=80)
-        ax.set_title('Food Intake Trend')
-        ax.set_xlabel('Age (weeks)')
-        ax.set_ylabel('Food Intake')
-        ax.legend()
-        food_intake_trend_base64 = plot_to_base64(fig)
-        plt.close(fig)
-
-        food_conclusion = (
-            "The Food Intake Trend shows significant differences in intake at weeks "
-            "where observed values deviate from expected intake based on research data."
-        )
-
-        # Apply square root transformation
-        real_data['sqrt_pet_weight'] = np.sqrt(real_data['pet_weight'])
-        real_data['sqrt_food_intake'] = np.sqrt(real_data['food_intake'])
+            # Apply square root transformation
+            df['sqrt_pet_weight'] = np.sqrt(real_data['pet_weight'])
+            df['sqrt_food_intake'] = np.sqrt(real_data['food_intake'])
 
         # 3. Scatter Plot: Square Root of Pet Weight vs Square Root of Food Intake
         fig, ax = plt.subplots(figsize=(8, 6))
@@ -385,22 +283,25 @@
 
         bar_chart_conclusion_food_intake = "Bar chart visualizes the frequency of food intake values."
 
-        # Return response
-        return jsonify({
+        returnList[str(item)] = {
+            "hasData": True,
             "growth_trend_base64": growth_trend_base64,
             "food_intake_trend_base64": food_intake_trend_base64,
             "scatter_plot_base64": scatter_plot_base64,
-            "bar_chart_base64": bar_chart_base64_food_intake,
-            "histogram_base64": histogram_base64_avg_weight,
+            "bar_chart_base64": bar_chart_base64,
+            "histogram_base64": histogram_base64,
             "growth_trend_conclusion": growth_conclusion,
             "food_intake_trend_conclusion": food_conclusion,
             "scatter_plot_conclusion": scatter_conclusion,
-            "bar_chart_conclusion": bar_chart_conclusion_food_intake,
-            "histogram_conclusion":histogram_conclusion_avg_weight,
+            "bar_chart_conclusion": bar_chart_conclusion,
+            "histogram_conclusion": histogram_conclusion,
             "growth_anomalies": growth_anomalies,
             "food_anomalies": food_anomalies
-        }), 200
->>>>>>> 9aa7a9eb
+        }
+
+        # Return response
+        # print(returnList)
+        return returnList
 
     except Exception as e:
         print("Error in visualize_data:", e.with_traceback())
